--- conflicted
+++ resolved
@@ -78,7 +78,6 @@
         do different things. It is what controls the payload and chooses when to move to the next
         state.
         """
-<<<<<<< HEAD
         # We only get one data packet at a time from the IMU as it runs very slowly
         self.imu_data_packet = self.imu.fetch_data()
 
@@ -87,17 +86,7 @@
         if not self.imu_data_packet:
             return
 
-        # Update the processed data with the new data packets. We only care about EstDataPackets
-=======
-        # get_imu_data_packet() gets data packets from the IMU
-        self.imu_data_packet = self.imu.fetch_data()
-
-        # This happens quite often, on our PC's since they are much faster than the Pi.
-        if not self.imu_data_packet:
-            return
-
         # Update the processed data with the new data packet.
->>>>>>> 7cd52c02
         self.data_processor.update(self.imu_data_packet)
 
         # Get the processed data packet from the data processor
@@ -110,9 +99,5 @@
         self.logger.log(
             self.state.name,
             self.imu_data_packet,
-<<<<<<< HEAD
-            self.processed_data_packets,
-=======
             self.processed_data_packet,
->>>>>>> 7cd52c02
         )