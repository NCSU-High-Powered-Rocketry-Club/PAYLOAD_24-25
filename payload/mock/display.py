--- conflicted
+++ resolved
@@ -117,12 +117,6 @@
         Updates the display with real-time data.
         :param end_type: Whether the replay ended or was interrupted.
         """
-<<<<<<< HEAD
-
-        fetched_packets = len(self._payload.imu_data_packet)
-
-=======
->>>>>>> 7cd52c02
         data_processor = self._payload.data_processor
         # Set the launch time if it hasn't been set yet:
         if not self._launch_time and self._payload.state.name == "MotorBurnState":
